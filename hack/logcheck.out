--- conflicted
+++ resolved
@@ -110,28 +110,18 @@
 /pkg/syncer/status/status_process.go:186:11: Key positional arguments are expected to be inlined constant strings. Please replace &{logging WorkspaceKey} provided with string value.
 /pkg/syncer/status/status_process.go:99:11: Key positional arguments are expected to be inlined constant strings. Please replace DownstreamName provided with string value.
 /pkg/syncer/status/status_process.go:99:11: Key positional arguments are expected to be inlined constant strings. Please replace DownstreamNamespace provided with string value.
-<<<<<<< HEAD
-/pkg/syncer/storage/storage_pv_controller.go:136:2: Additional arguments to Info should always be Key Value pairs. Please check if there is any key or value missing.
-/pkg/syncer/storage/storage_pv_controller.go:202:2: Additional arguments to Info should always be Key Value pairs. Please check if there is any key or value missing.
-/pkg/syncer/storage/storage_pv_process.go:42:3: Additional arguments to Error should always be Key Value pairs. Please check if there is any key or value missing.
-/pkg/syncer/storage/storage_pv_process.go:46:11: Key positional arguments are expected to be inlined constant strings. Please replace &{logging NameKey} provided with string value.
-/pkg/syncer/storage/storage_pv_process.go:46:11: Key positional arguments are expected to be inlined constant strings. Please replace &{logging WorkspaceKey} provided with string value.
-/pkg/syncer/storage/storage_pvc_controller.go:142:2: Additional arguments to Info should always be Key Value pairs. Please check if there is any key or value missing.
-/pkg/syncer/storage/storage_pvc_controller.go:207:2: Additional arguments to Info should always be Key Value pairs. Please check if there is any key or value missing.
-=======
-/pkg/syncer/storage/storage_pv_controller.go:135:2: Additional arguments to Info should always be Key Value pairs. Please check if there is any key or value missing.
-/pkg/syncer/storage/storage_pv_controller.go:201:2: Additional arguments to Info should always be Key Value pairs. Please check if there is any key or value missing.
-/pkg/syncer/storage/storage_pv_process.go:42:3: Additional arguments to Error should always be Key Value pairs. Please check if there is any key or value missing.
-/pkg/syncer/storage/storage_pv_process.go:46:11: Key positional arguments are expected to be inlined constant strings. Please replace &{logging NameKey} provided with string value.
-/pkg/syncer/storage/storage_pv_process.go:46:11: Key positional arguments are expected to be inlined constant strings. Please replace &{logging WorkspaceKey} provided with string value.
-/pkg/syncer/storage/storage_pvc_controller.go:145:2: Additional arguments to Info should always be Key Value pairs. Please check if there is any key or value missing.
-/pkg/syncer/storage/storage_pvc_controller.go:211:2: Additional arguments to Info should always be Key Value pairs. Please check if there is any key or value missing.
->>>>>>> 37ace9e4
+/pkg/syncer/storage/storage_pv_controller.go:113:2: Additional arguments to Info should always be Key Value pairs. Please check if there is any key or value missing.
+/pkg/syncer/storage/storage_pv_controller.go:179:2: Additional arguments to Info should always be Key Value pairs. Please check if there is any key or value missing.
+/pkg/syncer/storage/storage_pv_process.go:40:3: Additional arguments to Error should always be Key Value pairs. Please check if there is any key or value missing.
+/pkg/syncer/storage/storage_pv_process.go:44:11: Key positional arguments are expected to be inlined constant strings. Please replace &{logging NameKey} provided with string value.
+/pkg/syncer/storage/storage_pv_process.go:44:11: Key positional arguments are expected to be inlined constant strings. Please replace &{logging WorkspaceKey} provided with string value.
+/pkg/syncer/storage/storage_pvc_controller.go:144:2: Additional arguments to Info should always be Key Value pairs. Please check if there is any key or value missing.
+/pkg/syncer/storage/storage_pvc_controller.go:210:2: Additional arguments to Info should always be Key Value pairs. Please check if there is any key or value missing.
 /pkg/syncer/storage/storage_pvc_process.go:49:11: Key positional arguments are expected to be inlined constant strings. Please replace &{logging NameKey} provided with string value.
 /pkg/syncer/storage/storage_pvc_process.go:49:11: Key positional arguments are expected to be inlined constant strings. Please replace &{logging NamespaceKey} provided with string value.
-/pkg/syncer/syncer.go:196:11: Key positional arguments are expected to be inlined constant strings. Please replace SyncTargetKey provided with string value.
-/pkg/syncer/syncer.go:85:11: Key positional arguments are expected to be inlined constant strings. Please replace SyncTargetName provided with string value.
-/pkg/syncer/syncer.go:85:11: Key positional arguments are expected to be inlined constant strings. Please replace SyncTargetWorkspace provided with string value.
+/pkg/syncer/syncer.go:107:11: Key positional arguments are expected to be inlined constant strings. Please replace SyncTargetName provided with string value.
+/pkg/syncer/syncer.go:107:11: Key positional arguments are expected to be inlined constant strings. Please replace SyncTargetWorkspace provided with string value.
+/pkg/syncer/syncer.go:218:11: Key positional arguments are expected to be inlined constant strings. Please replace SyncTargetKey provided with string value.
 /pkg/tunneler/dialer.go:148:8: function "Infof" should not be used, convert to contextual logging
 /pkg/tunneler/dialer.go:148:8: function "V" should not be used, convert to contextual logging
 /pkg/tunneler/listener.go:157:3: function "Infof" should not be used, convert to contextual logging
